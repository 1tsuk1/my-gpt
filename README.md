<<<<<<< HEAD
```
port pandas as pd
import streamlit as st

# データフレームの作成
df = pd.DataFrame({
    "項目": ["A", "B", "C", "D"],
    "パーセント": [10.34, 9.57, 15.2, 7.45],  # 数値型
})

# Streamlit アプリ
st.dataframe(
    df,
    column_config={
        "パーセント": st.column_config.NumberColumn(
            "パーセント (%)",
            format="%.2f%%"
        )
    }
)


```
=======
fugafuga
>>>>>>> 45c66536
<|MERGE_RESOLUTION|>--- conflicted
+++ resolved
@@ -1,4 +1,4 @@
-<<<<<<< HEAD
+fugafuga
 ```
 port pandas as pd
 import streamlit as st
@@ -20,8 +20,4 @@
     }
 )
 
-
-```
-=======
-fugafuga
->>>>>>> 45c66536
+```